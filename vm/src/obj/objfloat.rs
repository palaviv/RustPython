--- conflicted
+++ resolved
@@ -69,7 +69,6 @@
     }
 }
 
-<<<<<<< HEAD
 fn try_to_bigint(value: f64, vm: &VirtualMachine) -> PyResult<BigInt> {
     match value.to_bigint() {
         Some(int) => Ok(int),
@@ -89,7 +88,9 @@
                 )
             }
         }
-=======
+    }
+}
+
 fn inner_floordiv(v1: f64, v2: f64, vm: &VirtualMachine) -> PyResult<f64> {
     if v2 != 0.0 {
         Ok((v1 / v2).floor())
@@ -103,7 +104,6 @@
         Ok(((v1 / v2).floor(), v1 % v2))
     } else {
         Err(vm.new_zero_division_error("float divmod()".to_string()))
->>>>>>> 3e7d43e2
     }
 }
 
