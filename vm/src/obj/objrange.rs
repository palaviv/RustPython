use super::super::pyobject::{
    PyContext, PyFuncArgs, PyObject, PyObjectPayload, PyObjectRef, PyResult, TypeProtocol,
};
use super::super::vm::VirtualMachine;
use super::objint;
use super::objtype;
use num_bigint::{BigInt, Sign};
use num_integer::Integer;
use num_traits::{One, Signed, ToPrimitive, Zero};
use std::ops::Mul;

#[derive(Debug, Clone)]
pub struct RangeType {
    // Unfortunately Rust's built in range type doesn't support things like indexing
    // or ranges where start > end so we need to roll our own.
    pub start: BigInt,
    pub end: BigInt,
    pub step: BigInt,
}

impl RangeType {
    #[inline]
    pub fn try_len(&self) -> Option<usize> {
        match self.step.sign() {
            Sign::Plus if self.start < self.end => ((&self.end - &self.start - 1usize)
                / &self.step)
                .to_usize()
                .map(|sz| sz + 1),
            Sign::Minus if self.start > self.end => ((&self.start - &self.end - 1usize)
                / (-&self.step))
                .to_usize()
                .map(|sz| sz + 1),
            _ => Some(0),
        }
    }

    #[inline]
    pub fn len(&self) -> usize {
        self.try_len().unwrap()
    }

    #[inline]
    fn offset(&self, value: &BigInt) -> Option<BigInt> {
        match self.step.sign() {
            Sign::Plus if value >= &self.start && value < &self.end => Some(value - &self.start),
            Sign::Minus if value <= &self.start && value > &self.end => Some(&self.start - value),
            _ => None,
        }
    }

    #[inline]
    pub fn contains(&self, value: &BigInt) -> bool {
        match self.offset(value) {
            Some(ref offset) => offset.is_multiple_of(&self.step),
            None => false,
        }
    }

    #[inline]
    pub fn index_of(&self, value: &BigInt) -> Option<BigInt> {
        match self.offset(value) {
            Some(ref offset) if offset.is_multiple_of(&self.step) => {
                Some((offset / &self.step).abs())
            }
            Some(_) | None => None,
        }
    }

    #[inline]
    pub fn count(&self, value: &BigInt) -> usize {
        match self.index_of(value).is_some() {
            true => 1,
            false => 0,
        }
    }

    #[inline]
    pub fn is_empty(&self) -> bool {
        (self.start <= self.end && self.step.is_negative())
            || (self.start >= self.end && self.step.is_positive())
    }

    #[inline]
    pub fn forward(&self) -> bool {
        self.start < self.end
    }

    #[inline]
    pub fn get<'a, T>(&'a self, index: T) -> Option<BigInt>
    where
        &'a BigInt: Mul<T, Output = BigInt>,
    {
        let result = &self.start + &self.step * index;

        if (self.forward() && !self.is_empty() && result < self.end)
            || (!self.forward() && !self.is_empty() && result > self.end)
        {
            Some(result)
        } else {
            None
        }
    }

    #[inline]
    pub fn reversed(&self) -> Self {
        // compute the last element that is actually contained within the range
        // this is the new start
        let remainder = ((&self.end - &self.start) % &self.step).abs();
<<<<<<< HEAD
        let start = if rem.is_zero() {
=======
        let start = if remainder.is_zero() {
>>>>>>> accfac8c
            &self.end - &self.step
        } else {
            &self.end - &remainder
        };

        match self.step.sign() {
<<<<<<< HEAD
            Sign::Plus => {
                RangeType {
                    start,
                    end: &self.start - 1,
                    step: -&self.step,
                }
=======
            Sign::Plus => RangeType {
                start,
                end: &self.start - 1,
                step: -&self.step,
>>>>>>> accfac8c
            },
            Sign::Minus => RangeType {
                start,
                end: &self.start + 1,
                step: -&self.step,
            },
            Sign::NoSign => unreachable!(),
        }
    }

    pub fn repr(&self) -> String {
        if self.step == BigInt::one() {
            format!("range({}, {})", self.start, self.end)
        } else {
            format!("range({}, {}, {})", self.start, self.end, self.step)
        }
    }
}

pub fn get_value(obj: &PyObjectRef) -> RangeType {
    if let PyObjectPayload::Range { range } = &obj.borrow().payload {
        range.clone()
    } else {
        panic!("Inner error getting range {:?}", obj);
    }
}

pub fn init(context: &PyContext) {
    let ref range_type = context.range_type;

    let range_doc = "range(stop) -> range object\n\
                     range(start, stop[, step]) -> range object\n\n\
                     Return an object that produces a sequence of integers from start (inclusive)\n\
                     to stop (exclusive) by step.  range(i, j) produces i, i+1, i+2, ..., j-1.\n\
                     start defaults to 0, and stop is omitted!  range(4) produces 0, 1, 2, 3.\n\
                     These are exactly the valid indices for a list of 4 elements.\n\
                     When step is given, it specifies the increment (or decrement).";

    context.set_attr(&range_type, "__new__", context.new_rustfunc(range_new));
    context.set_attr(&range_type, "__iter__", context.new_rustfunc(range_iter));
    context.set_attr(
        &range_type,
        "__reversed__",
        context.new_rustfunc(range_reversed),
    );
    context.set_attr(
        &range_type,
        "__doc__",
        context.new_str(range_doc.to_string()),
    );
    context.set_attr(&range_type, "__len__", context.new_rustfunc(range_len));
    context.set_attr(
        &range_type,
        "__getitem__",
        context.new_rustfunc(range_getitem),
    );
    context.set_attr(&range_type, "__repr__", context.new_rustfunc(range_repr));
    context.set_attr(&range_type, "__bool__", context.new_rustfunc(range_bool));
    context.set_attr(
        &range_type,
        "__contains__",
        context.new_rustfunc(range_contains),
    );
    context.set_attr(&range_type, "index", context.new_rustfunc(range_index));
    context.set_attr(&range_type, "count", context.new_rustfunc(range_count));
}

fn range_new(vm: &mut VirtualMachine, args: PyFuncArgs) -> PyResult {
    arg_check!(
        vm,
        args,
        required = [(cls, None), (first, Some(vm.ctx.int_type()))],
        optional = [
            (second, Some(vm.ctx.int_type())),
            (step, Some(vm.ctx.int_type()))
        ]
    );

    let start = if let Some(_) = second {
        objint::get_value(first)
    } else {
        BigInt::zero()
    };

    let end = if let Some(pyint) = second {
        objint::get_value(pyint)
    } else {
        objint::get_value(first)
    };

    let step = if let Some(pyint) = step {
        objint::get_value(pyint)
    } else {
        BigInt::one()
    };

    if step.is_zero() {
        Err(vm.new_value_error("range with 0 step size".to_string()))
    } else {
        Ok(PyObject::new(
            PyObjectPayload::Range {
                range: RangeType { start, end, step },
            },
            cls.clone(),
        ))
    }
}

fn range_iter(vm: &mut VirtualMachine, args: PyFuncArgs) -> PyResult {
    arg_check!(vm, args, required = [(range, Some(vm.ctx.range_type()))]);

    Ok(PyObject::new(
        PyObjectPayload::Iterator {
            position: 0,
            iterated_obj: range.clone(),
        },
        vm.ctx.iter_type(),
    ))
}

fn range_reversed(vm: &mut VirtualMachine, args: PyFuncArgs) -> PyResult {
    arg_check!(vm, args, required = [(zelf, Some(vm.ctx.range_type()))]);

    let range = get_value(zelf).reversed();

    Ok(PyObject::new(
        PyObjectPayload::Iterator {
            position: 0,
            iterated_obj: PyObject::new(PyObjectPayload::Range { range }, vm.ctx.range_type()),
        },
        vm.ctx.iter_type(),
    ))
}

fn range_len(vm: &mut VirtualMachine, args: PyFuncArgs) -> PyResult {
    arg_check!(vm, args, required = [(zelf, Some(vm.ctx.range_type()))]);

    if let Some(len) = get_value(zelf).try_len() {
        Ok(vm.ctx.new_int(len))
    } else {
        Err(vm.new_overflow_error("Python int too large to convert to Rust usize".to_string()))
    }
}

fn range_getitem(vm: &mut VirtualMachine, args: PyFuncArgs) -> PyResult {
    arg_check!(
        vm,
        args,
        required = [(zelf, Some(vm.ctx.range_type())), (subscript, None)]
    );

    let range = get_value(zelf);

    match subscript.borrow().payload {
        PyObjectPayload::Integer { ref value } => {
            if let Some(int) = range.get(value) {
                Ok(vm.ctx.new_int(int))
            } else {
                Err(vm.new_index_error("range object index out of range".to_string()))
            }
        }
        PyObjectPayload::Slice {
            ref start,
            ref stop,
            ref step,
        } => {
            let new_start = if let Some(int) = start {
                if let Some(i) = range.get(int) {
                    i
                } else {
                    range.start.clone()
                }
            } else {
                range.start.clone()
            };

            let new_end = if let Some(int) = stop {
                if let Some(i) = range.get(int) {
                    i
                } else {
                    range.end
                }
            } else {
                range.end
            };

            let new_step = if let Some(int) = step {
                int * range.step
            } else {
                range.step
            };

            Ok(PyObject::new(
                PyObjectPayload::Range {
                    range: RangeType {
                        start: new_start,
                        end: new_end,
                        step: new_step,
                    },
                },
                vm.ctx.range_type(),
            ))
        }

        _ => Err(vm.new_type_error("range indices must be integer or slice".to_string())),
    }
}

fn range_repr(vm: &mut VirtualMachine, args: PyFuncArgs) -> PyResult {
    arg_check!(vm, args, required = [(zelf, Some(vm.ctx.range_type()))]);

    let repr = get_value(zelf).repr();

    Ok(vm.ctx.new_str(repr))
}

fn range_bool(vm: &mut VirtualMachine, args: PyFuncArgs) -> PyResult {
    arg_check!(vm, args, required = [(zelf, Some(vm.ctx.range_type()))]);

    let len = get_value(zelf).len();

    Ok(vm.ctx.new_bool(len > 0))
}

fn range_contains(vm: &mut VirtualMachine, args: PyFuncArgs) -> PyResult {
    arg_check!(
        vm,
        args,
        required = [(zelf, Some(vm.ctx.range_type())), (needle, None)]
    );

    let range = get_value(zelf);

    let result = if objtype::isinstance(needle, &vm.ctx.int_type()) {
        range.contains(&objint::get_value(needle))
    } else {
        false
    };

    Ok(vm.ctx.new_bool(result))
}

fn range_index(vm: &mut VirtualMachine, args: PyFuncArgs) -> PyResult {
    arg_check!(
        vm,
        args,
        required = [(zelf, Some(vm.ctx.range_type())), (needle, None)]
    );

    let range = get_value(zelf);

    if objtype::isinstance(needle, &vm.ctx.int_type()) {
        let needle = objint::get_value(needle);

        match range.index_of(&needle) {
            Some(idx) => Ok(vm.ctx.new_int(idx)),
            None => Err(vm.new_value_error(format!("{} is not in range", needle))),
        }
    } else {
        Err(vm.new_value_error("sequence.index(x): x not in sequence".to_string()))
    }
}

fn range_count(vm: &mut VirtualMachine, args: PyFuncArgs) -> PyResult {
    arg_check!(
        vm,
        args,
        required = [(zelf, Some(vm.ctx.range_type())), (item, None)]
    );

    let range = get_value(zelf);

    if objtype::isinstance(item, &vm.ctx.int_type()) {
        Ok(vm.ctx.new_int(range.count(&objint::get_value(item))))
    } else {
        Ok(vm.ctx.new_int(0))
    }
}<|MERGE_RESOLUTION|>--- conflicted
+++ resolved
@@ -106,30 +106,17 @@
         // compute the last element that is actually contained within the range
         // this is the new start
         let remainder = ((&self.end - &self.start) % &self.step).abs();
-<<<<<<< HEAD
-        let start = if rem.is_zero() {
-=======
         let start = if remainder.is_zero() {
->>>>>>> accfac8c
             &self.end - &self.step
         } else {
             &self.end - &remainder
         };
 
         match self.step.sign() {
-<<<<<<< HEAD
-            Sign::Plus => {
-                RangeType {
-                    start,
-                    end: &self.start - 1,
-                    step: -&self.step,
-                }
-=======
             Sign::Plus => RangeType {
                 start,
                 end: &self.start - 1,
                 step: -&self.step,
->>>>>>> accfac8c
             },
             Sign::Minus => RangeType {
                 start,
